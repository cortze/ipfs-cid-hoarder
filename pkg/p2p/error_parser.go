package p2p

import (
	"strings"

	net "github.com/libp2p/go-libp2p-kad-dht/net"
	swarm "github.com/libp2p/go-libp2p/p2p/net/swarm"
)

const (
	NoUserAgentDefined = "Not Defined"
)

// Much easier/prettier way of filtering the Error returned by the libp2p.Host.Connect
// extracted from `@dennis-tra`'s nebula-crawler repo:
// https://github.com/dennis-tra/nebula-crawler/blob/f2b3ba376d221fed886dad204acfc0dfe8e492ea/pkg/db/errors.go#L28

const (
	// list errors
	NoConnError                                         = "none"
	DialBackoff                                         = "backoff"
	DialBlacklistedPeer                                 = "hydra_booster_peer"
	DialErrorIoTimeout                                  = "io_timeout"
	DialErrorConnectionRefused                          = "connection_refused"
	DialErrorBackOff                                    = "backoff"
	DialErrorProtocolNotSupported                       = "protocol_not_supported"
	DialErrorPeerIDMismatch                             = "peer_id_mismatch"
	DialErrorNoRouteToHost                              = "no_route_to_host"
	DialErrorNetworkUnreachable                         = "network_unreachable"
	DialErrorNoGoodAddresses                            = "no_good_addresses"
	DialErrorContextDeadlineExceeded                    = "context_deadline_exceeded"
	DialErrorNoPublicIP                                 = "no_public_ip"
	DialErrorMaxDialAttemptsExceeded                    = "max_dial_attempts_exceeded"
	DialErrorUnknown                                    = "unknown"
	DialErrorMaddrReset                                 = "maddr_reset"
	DialErrorStreamReset                                = "stream_reset"
	DialErrorHostIsDown                                 = "host_is_down"
	DialErrorTooManyOpenFiles                           = "too_many_open_files"
	DialErrorNegotiateSecurityProtocolNoTrailingNewLine = "negotiate_security_protocol_no_trailing_new_line"
)

var KnownErrors = map[string]string{
<<<<<<< HEAD
	DialBackoff:                                         "backoff",
=======
>>>>>>> 0bc51927
	DialBlacklistedPeer:                                 net.ErrBlacklistedPeer.Error(),
	DialErrorIoTimeout:                                  "i/o timeout",
	DialErrorConnectionRefused:                          "connection refused",
	DialErrorBackOff:                                    "backoff",
	DialErrorProtocolNotSupported:                       "protocol not supported",
	DialErrorPeerIDMismatch:                             "peer id mismatch",
	DialErrorNoRouteToHost:                              "no route to host",
	DialErrorNetworkUnreachable:                         "network is unreachable",
	DialErrorNoGoodAddresses:                            "no good addresses",
	DialErrorContextDeadlineExceeded:                    "context deadline exceeded",
	DialErrorNoPublicIP:                                 "no public IP address",
	DialErrorMaxDialAttemptsExceeded:                    "max dial attempts exceeded",
	DialErrorHostIsDown:                                 "host is down",
	DialErrorStreamReset:                                "stream reset",
	DialErrorTooManyOpenFiles:                           "too many open files",
	DialErrorNegotiateSecurityProtocolNoTrailingNewLine: "failed to negotiate security protocol: message did not have trailing newline",
}

func ParseConError(err error) string {
	// nested error casting to the swarm.DialError to process all the errors that might come
	connErr, ok := err.(*swarm.DialError)
	if !ok && connErr != nil {
		if connErr.Cause != nil {
			return ParseConError(connErr.Cause)
		}
	}

	// check if the connError is one of the ones that we have identified
	for key, errStr := range KnownErrors {
		if strings.Contains(err.Error(), errStr) {
			return key
		}
	}

	return DialErrorUnknown
}<|MERGE_RESOLUTION|>--- conflicted
+++ resolved
@@ -40,10 +40,6 @@
 )
 
 var KnownErrors = map[string]string{
-<<<<<<< HEAD
-	DialBackoff:                                         "backoff",
-=======
->>>>>>> 0bc51927
 	DialBlacklistedPeer:                                 net.ErrBlacklistedPeer.Error(),
 	DialErrorIoTimeout:                                  "i/o timeout",
 	DialErrorConnectionRefused:                          "connection refused",
