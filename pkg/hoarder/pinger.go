--- conflicted
+++ resolved
@@ -16,18 +16,10 @@
 )
 
 const (
-<<<<<<< HEAD
 	LookupTimeout   = time.Minute
 	minIterTime     = 500 * time.Millisecond
 	maxDialAttempts = 3 // Are three attempts enough?
 	dialGraceTime   = time.Minute
-=======
-	LookupTimeout   = 50 * time.Second
-	DialTimeout     = 50 * time.Second
-	minIterTime     = 500 * time.Millisecond
-	maxDialAttempts = 3 // Are three attempts enough?
-	dialGraceTime   = 15 * time.Second
->>>>>>> 0bc51927
 )
 
 // CidPinger is the main object to schedule and monitor all the CID related metrics
